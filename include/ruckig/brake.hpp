#pragma once

#include <array>
<<<<<<< HEAD
#include <math.h>
=======
#include <cmath>
>>>>>>> 74fa2485


namespace ruckig {

//! Calculates (pre-) trajectory to get current state below the limits
class Brake {
    static constexpr double eps {2e-14};

    static void acceleration_brake(double v0, double a0, double vMax, double vMin, double aMax, double aMin, double jMax, std::array<double, 2>& t_brake, std::array<double, 2>& j_brake);
    static void velocity_brake(double v0, double a0, double vMax, double vMin, double aMax, double aMin, double jMax, std::array<double, 2>& t_brake, std::array<double, 2>& j_brake);

public:
    static void get_position_brake_trajectory(double v0, double a0, double vMax, double vMin, double aMax, double aMin, double jMax, std::array<double, 2>& t_brake, std::array<double, 2>& j_brake);
    static void get_velocity_brake_trajectory(double a0, double aMax, double aMin, double jMax, std::array<double, 2>& t_brake, std::array<double, 2>& j_brake);
};

} // namespace ruckig<|MERGE_RESOLUTION|>--- conflicted
+++ resolved
@@ -1,11 +1,7 @@
 #pragma once
 
 #include <array>
-<<<<<<< HEAD
-#include <math.h>
-=======
 #include <cmath>
->>>>>>> 74fa2485
 
 
 namespace ruckig {
